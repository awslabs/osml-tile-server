import logging
import sys
from contextlib import AbstractAsyncContextManager, asynccontextmanager
from time import sleep
from typing import Tuple

import uvicorn
from boto3.resources.base import ServiceResource
from botocore.exceptions import ClientError
from cryptography.fernet import Fernet
from fastapi import FastAPI, status
from fastapi.responses import HTMLResponse
from fastapi_versioning import VersionedFastAPI
from osgeo import gdal
from pydantic import BaseModel

from .app_config import ServerConfig
<<<<<<< HEAD
from .utils.aws_services import RefreshableBotoSession, initialize_ddb, initialize_s3, initialize_sqs
=======
from .utils import initialize_token_key, read_token_key
from .utils.aws_services import initialize_ddb, initialize_s3, initialize_sqs
>>>>>>> 3d2f2de0
from .viewpoint.database import ViewpointStatusTable
from .viewpoint.queue import ViewpointRequestQueue
from .viewpoint.routers import ViewpointRouter
from .viewpoint.worker import ViewpointWorker

# Configure GDAL to throw Python exceptions on errors
gdal.UseExceptions()

# Configure logger
logger = logging.getLogger("uvicorn")


class HealthCheck(BaseModel):
    """
    A Pydantic model for a health check response.

    Attributes:
        status (str): Status of the health check. Defaults is "OK".
    """

    status: str = "OK"


def initialize_services() -> Tuple[ServiceResource, ServiceResource, ServiceResource]:
    """
    Initialize AWS services required by the application.

    This function initializes DynamoDB, S3, and SQS services,
    handling any exceptions that occur during the process.

    :return: Tuple containing the initialized service resources for ddb, s3, and sqs clients.

    :raises: SystemExit if any service fails to initialize.
    """
    try:
        session = RefreshableBotoSession().refreshable_session()

        ddb = initialize_ddb(session)
        s3 = initialize_s3(session)
        sqs = initialize_sqs(session)
    except ClientError as err:
        logger.error(f"Fatal error occurred while initializing AWS services. Exception: {err}")
        sys.exit("Fatal error occurred while initializing AWS services. Exiting.")

    return ddb, s3, sqs


aws_ddb, aws_s3, aws_sqs = initialize_services()


def initialize_viewpoint_components() -> Tuple[ViewpointStatusTable, ViewpointRequestQueue, ViewpointRouter]:
    """
    Initialize viewpoint-related components.

    This function creates instances of the ViewpointStatusTable,
    ViewpointRequestQueue, and ViewpointRouter using initialized AWS services.

    :return: Tuple containing initialized viewpoint components.

    :raises: ClientError if the database client failed to initialize
    """
    initialize_token_key()
    sleep(1)

    try:
        database = ViewpointStatusTable(aws_ddb)
    except ClientError as err:
        logger.error(f"Fatal error occurred while initializing viewpoint database. Exception: {err}")
        sys.exit("Fatal error occurred while initializing viewpoint database. Exiting.")

    request_queue = ViewpointRequestQueue(aws_sqs, ServerConfig.viewpoint_request_queue)
    encryptor = Fernet(read_token_key())
    router = ViewpointRouter(database, request_queue, aws_s3, encryptor)
    return database, request_queue, router


@asynccontextmanager
<<<<<<< HEAD
async def lifespan(self) -> AbstractAsyncContextManager[None] | FastAPI:
=======
async def lifespan(app: FastAPI) -> AbstractAsyncContextManager[None] | FastAPI:
>>>>>>> 3d2f2de0
    """
    Start the Viewpoint Worker as part of the FastAPI lifespan.

    :return: The lifespan construct associated with the fast API

    This function starts the Viewpoint Worker as part of the FastAPI lifespan,
    and stops it after yield. For more information refer to FastAPI events
    documentation at : https://fastapi.tiangolo.com/advanced/events/

    Note:
        aws_s3, viewpoint_database and viewpoint_request_queue should be predefined
        before this function's call. They represent your AWS S3 bucket instance,
        your database instance and a queue of requests respectively.
    """
    viewpoint_worker = ViewpointWorker(viewpoint_request_queue, aws_s3, viewpoint_database)
    viewpoint_worker.start()
    yield
    viewpoint_worker.join(timeout=20)


# Initialize FastAPI app
app = FastAPI(title="OSML Tile Server")

viewpoint_database, viewpoint_request_queue, viewpoint_router = initialize_viewpoint_components()

# Include the viewpoint router in the FastAPI app
app.include_router(viewpoint_router.router)

# Apply API versioning
app = VersionedFastAPI(
    app,
    enable_latest=True,
    description="A minimalistic tile server for imagery hosted in the cloud",
    terms_of_service="https://example.com/terms/",
    contact={
        "name": "Amazon Web Services",
        "email": "aws-osml-admin@amazon.com",
        "url": "https://github.com/aws-solutions-library-samples/osml-tile-server/issues",
    },
    license_info={
        "license": """© 2023 Amazon Web Services, Inc. or its affiliates. All Rights Reserved.
        This AWS Content is provided subject to the terms of the AWS Customer Agreement
        available at https://aws.amazon.com/agreement or other written agreement between
        Customer and either Amazon Web Services, Inc. or Amazon Web Services EMEA SARL or both.""",
        "name": "Amazon Web Services",
    },
    lifespan=lifespan,
)


@app.get("/", response_class=HTMLResponse)
async def root() -> str:
    """
    Root endpoint for the application.

    Returns a welcome message and basic application information including
    contact and license details.

    :return: Welcome message with application information.
    :rtype: str
    """
    homepage_description = f"""
    <html>
        <head>
            <title>{app.title}</title>
        </head>
        <body>
            <h1>{app.title} - {app.version}</h1>
            <p>{app.description}.</p>
            <p>If you need help or support,
                please cut an issue ticket <a href="{app.contact["url"]}">in our github project</a>.</p>
            <p><a href="/latest/docs">Swagger</a></p>
            <p><a href="/latest/redoc">ReDoc</a></p>
            <p>The license of this product: {app.license_info["license"]}</p>
        </body>
    </html>
    """
    return homepage_description


@app.get(
    "/ping",
    tags=["healthcheck"],
    summary="Perform a Health Check",
    response_description="Return HTTP Status Code 200 (OK)",
    status_code=status.HTTP_200_OK,
    response_model=HealthCheck,
)
async def healthcheck() -> HealthCheck:
    """
    Endpoint to perform a healthcheck on. This endpoint can primarily be used by Docker
    to ensure robust container orchestration and management is in place. Other
    services which rely on proper functioning of the API service will not deploy if this
    endpoint returns any other HTTP status code except 200 (OK).

    :return: JSON response with the health status, 200
    """
    return HealthCheck(status="OK")


if __name__ == "__main__":
    uvicorn.run(app, host="0.0.0.0", port=4557, reload=True)<|MERGE_RESOLUTION|>--- conflicted
+++ resolved
@@ -15,12 +15,8 @@
 from pydantic import BaseModel
 
 from .app_config import ServerConfig
-<<<<<<< HEAD
+from .utils import initialize_token_key, read_token_key
 from .utils.aws_services import RefreshableBotoSession, initialize_ddb, initialize_s3, initialize_sqs
-=======
-from .utils import initialize_token_key, read_token_key
-from .utils.aws_services import initialize_ddb, initialize_s3, initialize_sqs
->>>>>>> 3d2f2de0
 from .viewpoint.database import ViewpointStatusTable
 from .viewpoint.queue import ViewpointRequestQueue
 from .viewpoint.routers import ViewpointRouter
@@ -98,11 +94,7 @@
 
 
 @asynccontextmanager
-<<<<<<< HEAD
-async def lifespan(self) -> AbstractAsyncContextManager[None] | FastAPI:
-=======
 async def lifespan(app: FastAPI) -> AbstractAsyncContextManager[None] | FastAPI:
->>>>>>> 3d2f2de0
     """
     Start the Viewpoint Worker as part of the FastAPI lifespan.
 
