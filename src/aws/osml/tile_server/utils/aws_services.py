--- conflicted
+++ resolved
@@ -117,11 +117,8 @@
     :param: session: The credential session to use for the ServiceResource.
     :return: SQS service resource for consumption.
     """
-
-<<<<<<< HEAD
+    
     return session.resource("sqs", config=BotoConfig.default)
-=======
-    return sqs
 
 
 def initialize_aws_services() -> Tuple[ServiceResource, ServiceResource, ServiceResource]:
@@ -142,5 +139,4 @@
     s3 = initialize_s3(session)
     sqs = initialize_sqs(session)
 
-    return ddb, s3, sqs
->>>>>>> acdb9aa9
+    return ddb, s3, sqs