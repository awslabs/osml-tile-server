--- conflicted
+++ resolved
@@ -74,21 +74,12 @@
 
                     logger.info(f"Update completed! {response}")
 
-<<<<<<< HEAD
-                    # return the result and the message should be removed from the DLQ
-=======
                     # Return the result and the message should be removed from the DLQ
->>>>>>> 707fb440
                     return {"statusCode": 200, "body": response}
                 else:
                     return {"statusCode": 404, "body": f"There's no viewpoint_id {viewpoint_id} found in DynamoDb!"}
             else:
                 return {"statusCode": 404, "body": "There's no viewpoint_message found in DLQ!"}
-<<<<<<< HEAD
-    except Exception:
-        logger.error(traceback.format_exc())
-=======
     except Exception as err:
         logger.error(err.with_traceback)
->>>>>>> 707fb440
         return {"statusCode": 500, "body": f"Internal Service Error! {traceback.format_exc()}"}